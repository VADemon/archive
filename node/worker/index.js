const rp = require("request-promise-native");
const fs = require("fs");
const zlib = require("zlib");
const sqlite = require("sqlite");
const fetch = require("node-fetch");
<<<<<<< HEAD
const http = require("http");
=======
const dnscache = require("dnscache")({
	enable: true,
	ttl: 600,
	cachesize: 100
});
>>>>>>> 4ac0ba4f

const config = "./node/worker/config.json";

let port = process.env.PORT || 3000;
console.log("Will listen on "+port);
http.createServer((req, res) => {
	res.writeHead(200, {"Content-Type": "text/plain"});
	res.end("It works!");
}).listen(port);

function progressBar(progress, max, length) {
	let bars = Math.floor(progress/max*length);
	return progress.toString().padStart(max.toString().length, " ")+"/"+max+" ["+"=".repeat(bars)+" ".repeat(length-bars)+"]";
}

class LockManager {
	constructor(debug) {
		this.debug = debug;
		this.locked = false;
		this.queue = [];
	}
	log(message) {
		if (this.debug) console.log(message);
	}
	waitForUnlock(callback) {
		this.log("WAIT FOR UNLOCK CALLED");
		if (!this.locked) {
			this.log("PROCEEDING");
			this.lock();
			callback();
		} else {
			this.log("WAITING");
			this.queue.push(() => {
				this.log("WAIT OVER, RETRYING");
				this.waitForUnlock(callback);
			});
		}
	}
	lock() {
		this.log("LOCKED");
		this.locked = true;
	}
	unlock() {
		this.log("UNLOCKED");
		this.locked = false;
		if (this.queue.length) {
			this.log("STARTING QUEUE");
			setImmediate(() => this.queue.shift()());
		}
	}
	promise() {
		return new Promise(resolve => this.waitForUnlock(resolve));
	}
}
const dbLockManager = new LockManager();

class SendableObject {
	constructor(url, object) {
		this._cso = true;
		if (typeof(url) == "string") {
			this.object = object || {};
			this.object.headers = {};
			this.object.url = url;
		} else {
			this.object = url;
		}
		if (this.object.body && !this.object.method) this.object.method = "POST";
	}
	addQuery(query) {
		let additional = query.split("=").map(p => encodeURIComponent(p)).join("=");
		if (this.object.url.includes("?")) this.object.url += "&"+additional;
		else this.object.url += "?"+additional;
	}
	addHeaders(headers) {
		Object.assign(this.object.headers, headers);
	}
}

class Worker {
	constructor(configPath) {
		return new Promise(async resolve => {
			this.configPath = configPath;
			this.config = JSON.parse(fs.readFileSync(this.configPath, "utf8"));
			if (this.config.workers.length) {
				this._worker = this.config.workers[0];
				console.log("Using worker from config file: "+this.config.workers[0]);
			} else {
				await this.getWorker();
			}
			this.ready = false;
			this.batchProcesses = [];
			this.db = await sqlite.open(this.config.db);
			await this.db.run("CREATE TABLE IF NOT EXISTS Cache (videoID TEXT, data TEXT, PRIMARY KEY (videoID))");
			this.run();
			resolve();
		});
	}
	writeConfig() {
		return new Promise((resolve, reject) => {
			fs.writeFile(this.configPath, JSON.stringify(this.config, null, 3), "utf8", err => {
				if (err) reject(err);
				else resolve();
			});
		});
	}
	run() {
		this.batchProcesses.push(new BatchProcess(this));
	}
	request(url, object) {
		let so = new SendableObject(url, object);
		so.object.json = true;
		so.object.url = (this.config.master+so.object.url).replace(/([^:])\/{2,}/g, "$1/");
		//console.log("» "+so.object.url);
		if (typeof(so.object.body) == "object") {
			so.object.body = JSON.stringify(so.object.body);
			so.addHeaders({"Content-Type": "application/json"});
		}
		return fetch(so.object.url, so.object)
		.then(res => {
			if (res.status == 204) return Promise.resolve("");
			else return res.json();
		});
	}
	async workerRequest(url, object) {
		let workerID = await this.getWorker();
		let so = new SendableObject(url, object);
		if (!so.object.body) so.object.body = {};
		so.object.body.worker_id = workerID;
		so.object.method = "POST";
		return this.request(so.object);
	}
	async getWorker(refetch) {
		if (this._worker && !refetch) return this._worker;
		else {
			console.log("Requesting a new worker ID");
			return this._worker = new Promise(async resolve => {
				let data = await this.request("/api/workers/create", {method: "POST", body: ""});
				this.config.s3_url = data.s3_url;
				this._worker = data.worker_id;
				this.config.workers.push(this._worker);
				this.writeConfig();
				console.log("New worker created: "+this._worker+"\n");
				resolve(this._worker);
			});
		}
	}
}

class BatchProcess {
	constructor(worker) {
		this.worker = worker;
		this.run();
	}
	async run() {
		while (true) {
			let batch = await this.getBatch();
			fetch("https://cadence.moe/api/ytaa/"+this.worker._worker+"/"+this.batchID).catch(new Function());
			console.log("Batch "+this.batchID+" contains "+batch.length+" items");
			let total = batch.length;
			let results = {};
			{
				process.stdout.write("Checking cache... ");
				let paramLimit = this.worker.config.sqliteHostParamLimit;
				let promises = [];
				let collected = 0;
				for (let i = 0; i < batch.length; i += paramLimit) {
					let batchFragment = batch.slice(i, i+paramLimit);
					let statement = "SELECT * FROM Cache WHERE videoID IN ("+",?".repeat(batchFragment.length).slice(1)+")";
					promises.push(this.worker.db.all(statement, batchFragment).then(rows => {
						collected += rows.length;
						for (let row of rows) {
							results[row.videoID] = row.data;
							let index = batch.indexOf(row.videoID);
							if (index != -1) batch.splice(index, 1);
						}
					}));
				}
				await Promise.all(promises);
				process.stdout.write(`done, retrieved ${collected} items\n`);
			}
			console.log("Downloading annotation data...");
			let completed = Object.keys(results).length;
			let cacheBuffer = [];
			const drawProgress = override => {
				if (override || completed % this.worker.config.progressFrequency == 0) {
					console.log(progressBar(completed, total, 50));
				}
			}
			drawProgress(true);
			let remainingProcesses = 0;
			const performDBWrite = async (abortOnLock) => {
				if (abortOnLock && dbLockManager.locked) return;
				await dbLockManager.promise();
				await this.worker.db.run("BEGIN TRANSACTION");
				await Promise.all(cacheBuffer.map(id => this.worker.db.run("INSERT INTO Cache VALUES (?, ?)", [id, results[id]])));
				await this.worker.db.run("END TRANSACTION");
				cacheBuffer = [];
				dbLockManager.unlock();
			}
			await new Promise(resolve => {
				const callback = (id, response) => {
					results[id] = response;
					cacheBuffer.push(id);
					if (cacheBuffer.length >= this.worker.config.cacheFrequency) {
						performDBWrite(true);
					}
					completed++;
					drawProgress();
					if (batch.length) new AnnotationProcess(this, batch.pop(), callback);
					else if (--remainingProcesses == 0) resolve();
				}
				for (let i = 0; i < this.worker.config.annotationConcurrentLimit; i++) {
					if (batch.length) {
						remainingProcesses++;
						new AnnotationProcess(this, batch.pop(), callback);
					}
				}
				if (remainingProcesses == 0) resolve();
			});
			drawProgress(true);
			process.stdout.write("\n");
			await performDBWrite();
			console.log("All annotations fetched");
			let toCompress = JSON.stringify(results);
			process.stdout.write("Compressing "+(toCompress.length/1e6).toFixed(1)+"MB of data... ");
			let gzipData = await new Promise(resolve => zlib.gzip(toCompress, (err, buf) => {
				if (err) throw err;
				resolve(buf);
			}));
			process.stdout.write("done, new size is "+(gzipData.length/1e6).toFixed(1)+" MB\n");
			process.stdout.write("Committing... ");
			let commitResponse = await this.worker.workerRequest("/api/commit", {body: {batch_id: this.batchID, content_size: gzipData.length}});
			if (commitResponse.error_code) throw commitResponse;
			if (commitResponse.upload_url) {
				process.stdout.write("uploading... ");
				await rp({
					url: commitResponse.upload_url,
					method: "PUT",
					body: gzipData,
					headers: {
						"Content-Type": "application/gzip"
					}
				});
				process.stdout.write("finalising... ");
				await this.worker.workerRequest("/api/finalize", {body: {batch_id: this.batchID}});
				process.stdout.write("done.\n");
			} else {
				process.stdout.write("done, no upload required.\n");
			}
			if (this.worker.config.eraseDB) {
				await dbLockManager.promise();
				process.stdout.write("Wiping cache database... ");
				await this.worker.db.run("DELETE FROM Cache");
				process.stdout.write("done.\n");
				dbLockManager.unlock();
			}
			void 0;
		}
	}
	getBatch() {
		process.stdout.write("Fetching batch data... ");
		return this.worker.workerRequest("/api/batches", {simple: false}).then(response => {
			if (response.objects) {
				process.stdout.write("done, starting new batch\n");
				this.batchID = response.batch_id;
				return response.objects;
			} else if (response.error_code == 4) {
				this.batchID = response.batch_id;
				return this.worker.workerRequest("/api/batches/"+this.batchID).then(response => {
					process.stdout.write("done, resuming previous batch\n");
					return response.objects;
				});
			} else if (response.error_code) {
				/* 1 : Too many workers for IP
				 * 2 : Worker does not exist
				 * 3 : Worker is disabled
				 * 4 : Worker must commit #{batch_id}
				 * 5 : Worker isn't allowed access to #{batch_id}
				 * 6 : Cannot commit with empty batch_id
				 * 7 : Batch #{batch_id} does not exist
				 * 8 : Invalid size for #{batch_id}
				 */
				throw new Error("Batch request returned API error "+response.error_code);
			}
		});
	}
}

class AnnotationProcess {
	constructor(parent, id, callback) {
		this.parent = parent;
		this.id = id;
		this.callback = callback;
		this.errorCount = 0;
		this.run();
		this.errorCount = 0;
	}
	run() {
		let backend = this.parent.worker.config.annotationFetchBackend;
		let url = "https://www.youtube.com/annotations_invideo?video_id="+this.id;
		if (backend == "fetch") {
			fetch(url).then(response => {
				response.text().then(text => {
					if (response.status == 200) this.done(text);
					else if (response.status == 400) this.done("");
					else throw response;
				});
			}).catch(err => {
				if (err.constructor.name == "FetchError" && (err.message.includes("EAI_AGAIN") || err.message.includes("getaddrinfo ENOTFOUND"))) {
					this.errorLog("DNS error. Will retry in a second...");
					setTimeout(() => this.run(), 1000);
				} else {
					if (this.parent.worker.config.forceRetryAllErrors && ++this.errorCount < 10) {
						this.errorLog("Error, will retry in a moment.\nIf you get lots of these errors, try turning down annotationConcurrentLimit in config.json.");
						setTimeout(() => this.run(), 8000);
					} else {
						throw err;
					}
				}
			});
		} else if (backend == "request") {
			rp(url).then(response => {
				this.done(response);
			}).catch(err => {
				if (err.constructor.name == "StatusCodeError") {
					this.done("");
				} else if (err.constructor.name == "RequestError" && (err.message.includes("EAI_AGAIN") || err.message.includes("getaddrinfo ENOTFOUND"))) {
					this.errorLog("\nDNS error. Will retry in a second...");
					setTimeout(() => this.run(), 1000);
				} else {
					if (this.parent.worker.config.forceRetryAllErrors && ++this.errorCount < 10) {
						this.errorLog("Error, will retry in a moment.\nIf you get lots of these errors, try turning down annotationConcurrentLimit in config.json.");
						setTimeout(() => this.run(), 8000);
					} else {
						throw err;
					}
				}
			});
		} else {
			throw new Error("Please specify a valid option for config.annotationFetchBackend");
		}
	}
	done(response) {
		process.nextTick(() => this.callback(this.id, response));
	}
	errorLog(message) {
		if (!this.parent.worker.config.silenceErrors) console.log("\n"+message);
	}
}

let worker = new Worker(config);<|MERGE_RESOLUTION|>--- conflicted
+++ resolved
@@ -3,15 +3,12 @@
 const zlib = require("zlib");
 const sqlite = require("sqlite");
 const fetch = require("node-fetch");
-<<<<<<< HEAD
 const http = require("http");
-=======
 const dnscache = require("dnscache")({
 	enable: true,
 	ttl: 600,
 	cachesize: 100
 });
->>>>>>> 4ac0ba4f
 
 const config = "./node/worker/config.json";
 
