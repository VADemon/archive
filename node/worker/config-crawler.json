--- conflicted
+++ resolved
@@ -1,12 +1,8 @@
 {
-<<<<<<< HEAD
+	"channelCacheSize": 25000,
 	"crawlLimit": 5000,
-=======
-	"channelCacheSize": 25000,
-	"crawlLimit": 4000,
 	"crawlThreshold": 50,
 	"idCacheSize": 200000,
->>>>>>> 4950cba7
 	"invidious": "http://localhost:3000",
 	"invidiousGlobalConcurrentLimit": 10,
 	"master": "https://archive.omar.yt",
