{
<<<<<<< HEAD
	"channelCacheSize": 75000,
	"crawlLimit": 6000,
	"crawlThreshold": 50,
	"idCacheSize": 500000,
	"invidious": "http://localhost:3000",
	"invidiousGlobalConcurrentLimit": 10,
	"master": "https://archive.omar.yt",
	"processConcurrentLimit": 60,
=======
	"channelCacheSize": 200000,
	"crawlLimit": 5000,
	"crawlThreshold": 100,
	"idCacheSize": 1000000,
	"invidious": "http://localhost:3000",
	"invidiousGlobalConcurrentLimit": 10,
	"master": "https://archive.omar.yt",
	"playlistCacheSize": 100000,
	"processConcurrentLimit": 120,
>>>>>>> cb1b177c
	"progressBarMethod": 2,
	"progressFrequency": 50,
	"useInvidious": false
}<|MERGE_RESOLUTION|>--- conflicted
+++ resolved
@@ -1,24 +1,13 @@
 {
-<<<<<<< HEAD
-	"channelCacheSize": 75000,
+	"channelCacheSize": 100000,
 	"crawlLimit": 6000,
-	"crawlThreshold": 50,
-	"idCacheSize": 500000,
-	"invidious": "http://localhost:3000",
-	"invidiousGlobalConcurrentLimit": 10,
-	"master": "https://archive.omar.yt",
-	"processConcurrentLimit": 60,
-=======
-	"channelCacheSize": 200000,
-	"crawlLimit": 5000,
 	"crawlThreshold": 100,
-	"idCacheSize": 1000000,
+	"idCacheSize": 1100000,
 	"invidious": "http://localhost:3000",
 	"invidiousGlobalConcurrentLimit": 10,
 	"master": "https://archive.omar.yt",
 	"playlistCacheSize": 100000,
-	"processConcurrentLimit": 120,
->>>>>>> cb1b177c
+	"processConcurrentLimit": 50,
 	"progressBarMethod": 2,
 	"progressFrequency": 50,
 	"useInvidious": false
